name: Publish snapshots to maven

on:
  workflow_dispatch:
  push:
    branches:
      - main
      - 0.*

jobs:
  build-and-publish-snapshots:
    strategy:
      fail-fast: false
    if: github.repository == 'opensearch-project/opensearch-spark'
    runs-on: ubuntu-latest

    permissions:
      id-token: write
      contents: write

    steps:
      - uses: actions/checkout@v3
        id: checkout

      # Extract version from build.sbt file
      - name: Extract version from build.sbt
        id: extract_version
        run: |
          # Extract the version from build.sbt
          VERSION=$(grep -E 'ThisBuild / version := "[^"]+"' build.sbt | sed 's/.*"\(.*\)".*/\1/')
          echo "version=${VERSION}" >> $GITHUB_OUTPUT
          echo "Using version: ${VERSION}"

      # Capture the commit ID for metadata purposes
      - name: Set commit ID
        id: set_commit
        run: |
          COMMIT_ID=$(git log -1 --format='%H')
          echo "commit_id=${COMMIT_ID}" >> $GITHUB_OUTPUT
          echo "Using commit ID: ${COMMIT_ID}"

      - name: Set up JDK 11
        uses: actions/setup-java@v3
        with:
          distribution: 'temurin'
          java-version: 11

      - name: Set up SBT
        uses: sbt/setup-sbt@v1

      - name: Publish to Local Maven
        run: |
          # Use -no-colors for cleaner logs
          sbt -no-colors clean standaloneCosmetic/publishM2
          sbt -no-colors clean sparkPPLCosmetic/publishM2
          sbt -no-colors clean sparkSqlApplicationCosmetic/publishM2
          
          # Verify the published artifacts have the correct version
          echo "Checking published artifacts:"
          find $HOME/.m2/repository/org/opensearch/ -name "*${{ steps.extract_version.outputs.version }}*" || echo "No artifacts found with the expected version"

      - uses: actions/checkout@v3
        with:
          repository: 'opensearch-project/opensearch-build-libraries'
          path: 'build'

      - name: Configure AWS credentials
        uses: aws-actions/configure-aws-credentials@v1.7.0
        with:
          role-to-assume: ${{ secrets.PUBLISH_SNAPSHOTS_ROLE }}
          aws-region: us-east-1

      - name: generate sha and md5
        run: |
          for i in `find ${HOME}/.m2/repository/org/opensearch/ -name "*.pom" -type f`; do sha512sum "$i" | awk '{print $1}' >> "$i.sha512"; done
          for i in `find ${HOME}/.m2/repository/org/opensearch/ -name "*.jar" -type f`; do sha512sum "$i" | awk '{print $1}' >> "$i.sha512"; done
          for i in `find ${HOME}/.m2/repository/org/opensearch/ -name "*.pom" -type f`; do sha256sum "$i" | awk '{print $1}' >> "$i.sha256"; done
          for i in `find ${HOME}/.m2/repository/org/opensearch/ -name "*.jar" -type f`; do sha256sum "$i" | awk '{print $1}' >> "$i.sha256"; done

<<<<<<< HEAD
      - name: Install XML tools
        run: sudo apt-get update && sudo apt-get install -y xmlstarlet

      - name: Publish snapshots to maven and update metadata
        run: |
          # Get credentials to upload files directly
=======
      - name: Publish snapshots to maven and update metadata
        run: |
          # Get credentials for publishing
>>>>>>> 0207fe5c
          export SONATYPE_USERNAME=$(aws secretsmanager get-secret-value --secret-id maven-snapshots-username --query SecretString --output text)
          export SONATYPE_PASSWORD=$(aws secretsmanager get-secret-value --secret-id maven-snapshots-password --query SecretString --output text)
          echo "::add-mask::$SONATYPE_USERNAME"
          echo "::add-mask::$SONATYPE_PASSWORD"
          export SNAPSHOT_REPO_URL="https://aws.oss.sonatype.org/content/repositories/snapshots/"

          # Publish snapshots to maven
          cd build/resources/publish/
          cp -a $HOME/.m2/repository/* ./
          ./publish-snapshot.sh ./

          echo "Snapshot publishing completed. Now uploading commit ID metadata..."
<<<<<<< HEAD
          
          # For each project, create and upload a modified metadata file
          PROJECTS=("opensearch-spark-standalone_2.12" "opensearch-spark-ppl_2.12" "opensearch-spark-sql-application_2.12")
          CURRENT_VERSION="${{ steps.extract_version.outputs.version }}"
          COMMIT_ID="${{ steps.set_commit.outputs.commit_id }}"
          
          for PROJECT in "${PROJECTS[@]}"; do
            echo "Processing metadata for ${PROJECT}"
          
            # Create a temporary metadata file with commit ID
            TEMP_DIR=$(mktemp -d)
            METADATA_FILE="${TEMP_DIR}/maven-metadata.xml"
          
            # Download the current metadata from the repository
            META_URL="https://aws.oss.sonatype.org/content/repositories/snapshots/org/opensearch/${PROJECT}/${CURRENT_VERSION}/maven-metadata.xml"
            echo "Downloading metadata from ${META_URL}"
          
            # Wait a bit to ensure the metadata file is available after publishing
            sleep 10
          
            curl -s -u "${SONATYPE_USERNAME}:${SONATYPE_PASSWORD}" -o "${METADATA_FILE}" "${META_URL}"
          
            # Check if download was successful
            if [ -s "${METADATA_FILE}" ]; then
              echo "Successfully downloaded metadata file"
              # Modify the metadata to include commit ID
              cp "${METADATA_FILE}" "${METADATA_FILE}.bak"
          
              awk -v commit="${COMMIT_ID}" '
                /<versioning>/ {
                  print $0
                  print "  <commitId>" commit "</commitId>"
                  next
                }
                {print}
              ' "${METADATA_FILE}.bak" > "${METADATA_FILE}"
          
              echo "Modified metadata content:"
              cat "${METADATA_FILE}"
          
              # Upload the modified metadata back
              echo "Uploading modified metadata to ${META_URL}"
              curl -v -u "${SONATYPE_USERNAME}:${SONATYPE_PASSWORD}" --upload-file "${METADATA_FILE}" "${META_URL}"
            else
              echo "Failed to download metadata for ${PROJECT} or file is empty"
              echo "Checking if URL exists:"
              curl -I -u "${SONATYPE_USERNAME}:${SONATYPE_PASSWORD}" "${META_URL}"
              echo "Will retry after 20 seconds..."
              sleep 20
          
              curl -s -u "${SONATYPE_USERNAME}:${SONATYPE_PASSWORD}" -o "${METADATA_FILE}" "${META_URL}"
          
              if [ -s "${METADATA_FILE}" ]; then
                echo "Retry successful. Modifying metadata to include commit ID"
                cp "${METADATA_FILE}" "${METADATA_FILE}.bak"
          
                awk -v commit="${COMMIT_ID}" '
                  /<versioning>/ {
                    print $0
                    print "  <commitId>" commit "</commitId>"
                    next
                  }
                  {print}
                ' "${METADATA_FILE}.bak" > "${METADATA_FILE}"
          
                echo "Modified metadata content:"
                cat "${METADATA_FILE}"
          
                # Upload the modified metadata back
                echo "Uploading modified metadata to ${META_URL}"
                curl -v -u "${SONATYPE_USERNAME}:${SONATYPE_PASSWORD}" --upload-file "${METADATA_FILE}" "${META_URL}"
              else
                echo "Failed again to download metadata for ${PROJECT}, skipping"
              fi
            fi
          
=======

          # Define projects to update metadata for
          PROJECTS=("opensearch-spark-standalone_2.12" "opensearch-spark-ppl_2.12" "opensearch-spark-sql-application_2.12")
          VERSION="${{ steps.extract_version.outputs.version }}"
          COMMIT_ID="${{ steps.set_commit.outputs.commit_id }}"

          for PROJECT in "${PROJECTS[@]}"; do
            echo "Processing metadata for ${PROJECT}"

            TEMP_DIR=$(mktemp -d)

            # Create simple metadata file with only commit ID
            echo '<?xml version="1.0" encoding="UTF-8"?>' > "${TEMP_DIR}/metadata.xml"
            echo '<metadata>' >> "${TEMP_DIR}/metadata.xml"
            echo "  <commit_id>${COMMIT_ID}</commit_id>" >> "${TEMP_DIR}/metadata.xml"
            echo '</metadata>' >> "${TEMP_DIR}/metadata.xml"

            # Upload metadata
            METADATA_URL="https://aws.oss.sonatype.org/content/repositories/snapshots/org/opensearch/${PROJECT}/${VERSION}/metadata.xml"
            echo "Uploading metadata to ${METADATA_URL}"
            curl -v -u "${SONATYPE_USERNAME}:${SONATYPE_PASSWORD}" --upload-file "${TEMP_DIR}/metadata.xml" "${METADATA_URL}"

>>>>>>> 0207fe5c
            # Clean up
            rm -rf "${TEMP_DIR}"
          done<|MERGE_RESOLUTION|>--- conflicted
+++ resolved
@@ -77,18 +77,12 @@
           for i in `find ${HOME}/.m2/repository/org/opensearch/ -name "*.pom" -type f`; do sha256sum "$i" | awk '{print $1}' >> "$i.sha256"; done
           for i in `find ${HOME}/.m2/repository/org/opensearch/ -name "*.jar" -type f`; do sha256sum "$i" | awk '{print $1}' >> "$i.sha256"; done
 
-<<<<<<< HEAD
       - name: Install XML tools
         run: sudo apt-get update && sudo apt-get install -y xmlstarlet
 
       - name: Publish snapshots to maven and update metadata
         run: |
           # Get credentials to upload files directly
-=======
-      - name: Publish snapshots to maven and update metadata
-        run: |
-          # Get credentials for publishing
->>>>>>> 0207fe5c
           export SONATYPE_USERNAME=$(aws secretsmanager get-secret-value --secret-id maven-snapshots-username --query SecretString --output text)
           export SONATYPE_PASSWORD=$(aws secretsmanager get-secret-value --secret-id maven-snapshots-password --query SecretString --output text)
           echo "::add-mask::$SONATYPE_USERNAME"
@@ -101,7 +95,6 @@
           ./publish-snapshot.sh ./
 
           echo "Snapshot publishing completed. Now uploading commit ID metadata..."
-<<<<<<< HEAD
           
           # For each project, create and upload a modified metadata file
           PROJECTS=("opensearch-spark-standalone_2.12" "opensearch-spark-ppl_2.12" "opensearch-spark-sql-application_2.12")
@@ -178,30 +171,6 @@
               fi
             fi
           
-=======
-
-          # Define projects to update metadata for
-          PROJECTS=("opensearch-spark-standalone_2.12" "opensearch-spark-ppl_2.12" "opensearch-spark-sql-application_2.12")
-          VERSION="${{ steps.extract_version.outputs.version }}"
-          COMMIT_ID="${{ steps.set_commit.outputs.commit_id }}"
-
-          for PROJECT in "${PROJECTS[@]}"; do
-            echo "Processing metadata for ${PROJECT}"
-
-            TEMP_DIR=$(mktemp -d)
-
-            # Create simple metadata file with only commit ID
-            echo '<?xml version="1.0" encoding="UTF-8"?>' > "${TEMP_DIR}/metadata.xml"
-            echo '<metadata>' >> "${TEMP_DIR}/metadata.xml"
-            echo "  <commit_id>${COMMIT_ID}</commit_id>" >> "${TEMP_DIR}/metadata.xml"
-            echo '</metadata>' >> "${TEMP_DIR}/metadata.xml"
-
-            # Upload metadata
-            METADATA_URL="https://aws.oss.sonatype.org/content/repositories/snapshots/org/opensearch/${PROJECT}/${VERSION}/metadata.xml"
-            echo "Uploading metadata to ${METADATA_URL}"
-            curl -v -u "${SONATYPE_USERNAME}:${SONATYPE_PASSWORD}" --upload-file "${TEMP_DIR}/metadata.xml" "${METADATA_URL}"
-
->>>>>>> 0207fe5c
             # Clean up
             rm -rf "${TEMP_DIR}"
           done